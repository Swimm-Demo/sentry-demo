from __future__ import absolute_import

from rest_framework import serializers, status
from rest_framework.response import Response

from sentry import features
from sentry.api.base import DocSection
from sentry.api.bases.organization import OrganizationEndpoint
from sentry.api.decorators import sudo_required
from sentry.api.serializers import serialize
from sentry.api.serializers.models.team import TeamWithProjectsSerializer
from sentry.auth import access
from sentry.models import (
<<<<<<< HEAD
    AuditLogEntry, AuditLogEntryEvent, Organization, OrganizationStatus, Team,
=======
    AuditLogEntryEvent, Organization, OrganizationStatus, Team,
>>>>>>> 424bef36
    TeamStatus
)
from sentry.tasks.deletion import delete_organization


class OrganizationSerializer(serializers.ModelSerializer):
    class Meta:
        model = Organization
        fields = ('name', 'slug')

    def validate_slug(self, attrs, source):
        value = attrs[source]
        if Organization.objects.filter(slug=value).exclude(id=self.object.id):
            raise serializers.ValidationError('The slug "%s" is already in use.' % (value,))
        return attrs


class OrganizationDetailsEndpoint(OrganizationEndpoint):
    doc_section = DocSection.ORGANIZATIONS

    def get(self, request, organization):
        """
        Retrieve an organization

        Return details on an individual organization including various details
        such as membership access, features, and teams.

            {method} {path}

        """
        team_list = list(Team.objects.filter(
            organization=organization,
            status=TeamStatus.VISIBLE,
        ))

        feature_list = []
        if features.has('organizations:sso', organization, actor=request.user):
            feature_list.append('sso')

        if getattr(organization.flags, 'allow_joinleave'):
            feature_list.append('open-membership')

        context = serialize(organization, request.user)
        context['access'] = access.from_user(request.user, organization).scopes
        context['features'] = feature_list
        context['teams'] = serialize(
            team_list, request.user, TeamWithProjectsSerializer)
        return Response(context)

    @sudo_required
    def put(self, request, organization):
        """
        Update an organization

        Update various attributes and configurable settings for the given
        organization.

            {method} {path}
            {{
              "name": "My Organization Name"
            }}

        """
        serializer = OrganizationSerializer(organization, data=request.DATA,
                                            partial=True)
        if serializer.is_valid():
            organization = serializer.save()

            self.create_audit_entry(
                request=request,
                organization=organization,
                target_object=organization.id,
                event=AuditLogEntryEvent.ORG_EDIT,
                data=organization.get_audit_log_data(),
            )

            return Response(serialize(organization, request.user))

        return Response(serializer.errors, status=status.HTTP_400_BAD_REQUEST)

    @sudo_required
    def delete(self, request, organization):
        """
        Delete an organization

        Schedules an organization for deletion.

            {method} {path}

        **Note:** Deletion happens asynchronously and therefor is not immediate.
        However once deletion has begun the state of a project changes and will
        be hidden from most public views.
        """
        updated = Organization.objects.filter(
            id=organization.id,
            status=OrganizationStatus.VISIBLE,
        ).update(status=OrganizationStatus.PENDING_DELETION)
        if updated:
            delete_organization.delay(
                object_id=organization.id,
                countdown=60 * 5,
            )

        return Response(status=204)<|MERGE_RESOLUTION|>--- conflicted
+++ resolved
@@ -11,12 +11,7 @@
 from sentry.api.serializers.models.team import TeamWithProjectsSerializer
 from sentry.auth import access
 from sentry.models import (
-<<<<<<< HEAD
-    AuditLogEntry, AuditLogEntryEvent, Organization, OrganizationStatus, Team,
-=======
-    AuditLogEntryEvent, Organization, OrganizationStatus, Team,
->>>>>>> 424bef36
-    TeamStatus
+    AuditLogEntryEvent, Organization, OrganizationStatus, Team, TeamStatus
 )
 from sentry.tasks.deletion import delete_organization
 
