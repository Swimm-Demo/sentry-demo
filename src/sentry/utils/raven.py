from __future__ import absolute_import, print_function

from django.conf import settings
from raven.contrib.django.client import DjangoClient

from sentry.coreapi import insert_data_to_database
from sentry.event_manager import EventManager


class SentryInternalClient(DjangoClient):
    def is_enabled(self):
        if getattr(settings, 'DISABLE_RAVEN', False):
            return False
        return settings.SENTRY_PROJECT is not None

<<<<<<< HEAD
    def send(self, project, **kwargs):
=======
    def send(self, **kwargs):
>>>>>>> 892baf5a
        # TODO(dcramer): this should respect rate limits/etc and use the normal
        # pipeline
        try:
            manager = EventManager(kwargs)
            data = manager.normalize()
            insert_data_to_database(data)
        except Exception as e:
            if self.raise_send_errors:
                raise
            self.error_logger.error(
                'Unable to record event: %s\nEvent was: %r', e,
                kwargs['message'], exc_info=True)<|MERGE_RESOLUTION|>--- conflicted
+++ resolved
@@ -13,11 +13,7 @@
             return False
         return settings.SENTRY_PROJECT is not None
 
-<<<<<<< HEAD
-    def send(self, project, **kwargs):
-=======
     def send(self, **kwargs):
->>>>>>> 892baf5a
         # TODO(dcramer): this should respect rate limits/etc and use the normal
         # pipeline
         try:
